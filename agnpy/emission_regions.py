--- conflicted
+++ resolved
@@ -340,8 +340,6 @@
         return np.sqrt(
                 3 * self.xi * e * self.B_cgs / (4 * sigma_T * self.u_ph_synch)
             ).to_value("")
-<<<<<<< HEAD
-=======
 
     def gamma_max_EC_DT(self, dt, r=0 * u.cm):
         r"""Simple estimation of maximum Lorentz factor of electrons comparing the acceleration time scale 
@@ -354,7 +352,6 @@
         return np.sqrt(
                 3 * self.xi * e * self.B_cgs / (4 * sigma_T * dt.u_ph(r, self))
             ).to_value("")
->>>>>>> 914defcd
 
     @property
     def gamma_break_synch(self):
