--- conflicted
+++ resolved
@@ -1,15 +1,9 @@
 # module containing the particle spectra
 import numpy as np
 import astropy.units as u
-<<<<<<< HEAD
 from astropy.constants import m_e, m_p
+from scipy.interpolate import CubicSpline
 import matplotlib.pyplot as plt
-=======
-from ..utils.math import trapz_loglog
-from ..utils.conversion import mec2
-from scipy.interpolate import CubicSpline
-
->>>>>>> ee6c9667
 
 
 __all__ = [
@@ -18,13 +12,12 @@
     "ExpCutoffPowerLaw",
     "BrokenPowerLaw",
     "LogParabola",
-    "InterpolatedDistribution"
+    "InterpolatedDistribution",
 ]
 
 
-<<<<<<< HEAD
 class ParticleDistribution:
-    """Base class grouping common functionalities to be used by all particle
+    """Base class grouping common functionalities to be used by all particles
     distributions.
 
     Parameters
@@ -34,12 +27,6 @@
     integrator : function
         function to be used to integrate the particle distribution
     """
-=======
-class ElectronDistribution:
-    """Base class grouping common functionalities to be used by all electron
-    distributions. Choose the function to be used for integration. The
-    default is :class:`~numpy.trapz`"""
->>>>>>> ee6c9667
 
     def __init__(self, mass=m_e, integrator=np.trapz):
         self.integrator = integrator
@@ -59,13 +46,8 @@
     def integral(
         self, gamma_low, gamma_up, gamma_power=0, integrator=np.trapz, **kwargs
     ):
-<<<<<<< HEAD
         """Integral of the particle distribution over the range gamma_low,
         gamma_up for a general set of parameters.
-=======
-        """integral of the electron distribution over the range gamma_low,
-        gamma_up for a general set of parameters
->>>>>>> ee6c9667
 
         Parameters
         ----------
@@ -85,15 +67,9 @@
         values *= np.power(gamma, gamma_power)
         return integrator(values, gamma, axis=0)
 
-<<<<<<< HEAD
     def integrate(self, gamma_low, gamma_up, gamma_power=0):
         """Integral of **this particular** particle distribution over the range 
         gamma_low, gamma_up.
-=======
-    def integral(self, gamma_low, gamma_up, gamma_power=0):
-        """integral of **this particular** electron distribution over the range
-        gamma_low, gamma_up
->>>>>>> ee6c9667
 
         Parameters
         ----------
@@ -108,7 +84,6 @@
         return self.integrator(values, gamma, axis=0)
 
     @classmethod
-<<<<<<< HEAD
     def from_total_density(cls, n_tot, mass, **kwargs):
         r"""Set the normalisation of the particle distribution,
         :math:`k [{\rm cm}^{-3}]`, from the total particle density
@@ -122,13 +97,6 @@
             particle mass
         """
         # use gamma_min and gamma_max as integration limits
-=======
-    def from_normalised_density(cls, n_e_tot, **kwargs):
-        r"""sets the normalisation :math:`k_e` from the total particle density
-        :math:`n_{e,\,tot}`"""
-        # use gamma_min and gamma_max of the electron distribution as
-        # integration limits
->>>>>>> ee6c9667
         if "gamma_min" in kwargs:
             gamma_min = kwargs.get("gamma_min")
         if "gamma_max" in kwargs:
@@ -139,7 +107,6 @@
         return cls(k=k.to("cm-3"), **kwargs, mass=mass)
 
     @classmethod
-<<<<<<< HEAD
     def from_total_energy_density(cls, u_tot, mass, **kwargs):
         r"""Set the normalisation of the particle distribution,
         :math:`k [{\rm cm}^{-3}]`, from the total energy density
@@ -153,13 +120,6 @@
             particle mass
         """
         # use gamma_min and gamma_max as integration limits
-=======
-    def from_normalised_energy_density(cls, u_e, **kwargs):
-        r"""sets the normalisation :math:`k_e` from the total energy density
-        :math:`u_e`, Eq. 6.64 in [DermerMenon2009]_"""
-        # use gamma_min and gamma_max of the electron distribution as
-        # integration limits
->>>>>>> ee6c9667
         if "gamma_min" in kwargs:
             gamma_min = kwargs.get("gamma_min")
         if "gamma_max" in kwargs:
@@ -190,7 +150,7 @@
     def from_total_energy(cls, W, V, mass, **kwargs):
         r"""Set the normalisation of the particle distribution,
         :math:`k [{\rm cm}^{-3}]`, based on the total energy in particles
-        :math:`W` = :math:`m c^2 \int {\rm d}\gamma \, \gamma n(\gamma)`.
+        :math:`W = m c^2 \int {\rm d}\gamma \, \gamma n(\gamma)`.
 
         Parameters
         ----------
@@ -207,7 +167,6 @@
     def plot(self, gamma=None, gamma_power=0, ax=None, **kwargs):
         """Plot the particle energy distribution.
 
-<<<<<<< HEAD
         Parameters
         ----------
         gamma : :class:`~numpy.ndarray`
@@ -239,19 +198,11 @@
 
 
 class PowerLaw(ParticleDistribution):
-    r"""Class for power-law particle spectrum. 
+    r"""Class describing a power-law particle distribution.
     When called, the particle density :math:`n(\gamma)` in :math:`\mathrm{cm}^{-3}` is returned.
 
     .. math::
         n(\gamma') = k \, \gamma'^{-p} \, H(\gamma'; \gamma'_{\rm min}, \gamma'_{\rm max}) 
-=======
-class PowerLaw(ElectronDistribution):
-    r"""Class for power-law particle spectrum.
-    When called, the particle density :math:`n_e(\gamma)` in :math:`\mathrm{cm}^{-3}` is returned.
-
-    .. math::
-        n_e(\gamma') = k_e \, \gamma'^{-p} \, H(\gamma'; \gamma'_{\rm min}, \gamma'_{\rm max})
->>>>>>> ee6c9667
 
     Parameters
     ----------
@@ -299,8 +250,8 @@
 
     @staticmethod
     def evaluate_SSA_integrand(gamma, k, p, gamma_min, gamma_max):
-        r"""(analytical) integrand for the synchrotron self-absorption:
-        :math:`\gamma'^2 \frac{d}{d \gamma'} \left(\frac{n(\gamma)}{\gamma'^2}\right)`"""
+        r"""Analytical integrand for the synchrotron self-absorption:
+        :math:`\gamma'^2 \frac{d}{d \gamma'} \left(\frac{n(\gamma)}{\gamma'^2}\right)`."""
         return k * np.where(
             (gamma_min <= gamma) * (gamma <= gamma_max),
             -(p + 2) * np.power(gamma, -p - 1),
@@ -324,7 +275,7 @@
 
 
 class BrokenPowerLaw(ParticleDistribution):
-    r"""Class for broken power-law particle spectrum.
+    r"""Class describing a broken power-law particle distribution.
     When called, the particle density :math:`n(\gamma)` in :math:`\mathrm{cm}^{-3}` is returned.
 
     .. math::
@@ -405,8 +356,8 @@
 
     @staticmethod
     def evaluate_SSA_integrand(gamma, k, p1, p2, gamma_b, gamma_min, gamma_max):
-        r"""(analytical) integrand for the synchrotron self-absorption:
-        :math:`\gamma'^2 \frac{d}{d \gamma'} \left(\frac{n_e(\gamma)}{\gamma'^2}\right)`"""
+        r"""Analytical integrand for the synchrotron self-absorption:
+        :math:`\gamma'^2 \frac{d}{d \gamma'} \left(\frac{n_e(\gamma)}{\gamma'^2}\right)`."""
         index = np.where(gamma <= gamma_b, p1, p2)
         return np.where(
             (gamma_min <= gamma) * (gamma <= gamma_max),
@@ -439,15 +390,11 @@
 
 
 class LogParabola(ParticleDistribution):
-    r"""Class for log-parabolic particle spectrum.
+    r"""Class describing a log-parabolic particle distribution.
     When called, the particle density :math:`n(\gamma)` in :math:`\mathrm{cm}^{-3}` is returned.
 
     .. math::
-<<<<<<< HEAD
         n(\gamma') = k \, \left(\frac{\gamma'}{\gamma'_0}\right)^{-(p + q \log_{10}(\gamma' / \gamma'_0))}  
-=======
-        n_e(\gamma') = k_e \, \left(\frac{\gamma'}{\gamma'_0}\right)^{-(p + q \log_{10}(\gamma' / \gamma'_0))}
->>>>>>> ee6c9667
 
     Parameters
     ----------
@@ -507,8 +454,8 @@
 
     @staticmethod
     def evaluate_SSA_integrand(gamma, k, p, q, gamma_0, gamma_min, gamma_max):
-        r"""(analytical) integrand for the synchrotron self-absorption:
-        :math:`\gamma'^2 \frac{d}{d \gamma'} \left(\frac{n_e(\gamma)}{\gamma'^2}\right)`"""
+        r"""Analytical integrand for the synchrotron self-absorption:
+        :math:`\gamma'^2 \frac{d}{d \gamma'} \left(\frac{n_e(\gamma)}{\gamma'^2}\right)`."""
         prefactor = -(p + 2 * q * np.log10(gamma / gamma_0) + 2) / gamma
         return prefactor * LogParabola.evaluate(
             gamma, k, p, q, gamma_0, gamma_min, gamma_max
@@ -532,21 +479,12 @@
         )
 
 
-<<<<<<< HEAD
 class ExpCutoffPowerLaw(ParticleDistribution):
-    r"""Class for power-law with an exponetial cutoff particle spectrum. 
+    r"""Class describing a power-law with an exponetial cutoff particle distribution. 
     When called, the particle density :math:`n_e(\gamma)` in :math:`\mathrm{cm}^{-3}` is returned.
 
     .. math::
-        n_e(\gamma') = k \, \gamma'^{-p} exp(-\gamma'/\gamma_c) \, H(\gamma'; \gamma'_{\rm min}, \gamma'_{\rm max}) 
-=======
-class ExpCutoffPowerLaw(ElectronDistribution):
-    r"""Class for power-law with an exponetial cutoff particle spectrum.
-    When called, the particle density :math:`n_e(\gamma)` in :math:`\mathrm{cm}^{-3}` is returned.
-
-    .. math::
-        n_e(\gamma') = k_e \, \gamma'^{-p} exp(-\gamma'/\gamma_c) \, H(\gamma'; \gamma'_{\rm min}, \gamma'_{\rm max})
->>>>>>> ee6c9667
+        n(\gamma') = k \, \gamma'^{-p} exp(-\gamma'/\gamma_c) \, H(\gamma'; \gamma'_{\rm min}, \gamma'_{\rm max}) 
 
     Parameters
     ----------
@@ -560,7 +498,7 @@
         minimum Lorentz factor of the particle distribution
     gamma_max : float
         maximum Lorentz factor of the particle distribution
-    mass : `~astropy.units.Quantity`
+    mass : :class:`~astropy.units.Quantity`
         particle mass, default is the electron mass
     integrator : func
         function to be used for integration, default is :class:`~numpy.trapz`
@@ -623,59 +561,73 @@
             + f" - p: {self.p:.2f}\n"
             + f" - gamma_c: {self.gamma_c:.2f}\n"
             + f" - gamma_min: {self.gamma_min:.2e}\n"
-<<<<<<< HEAD
             + f" - gamma_max: {self.gamma_max:.2e}\n"
         )
-=======
-            + f" - gamma_max: {self.gamma_max:.2e}"
-        )
-
-
-class InterpolatedDistribution(ElectronDistribution):
-
-    def __init__(
-        self,
-        gamma_data,
-        n_data,
-        integrator=np.trapz,
-        k = 1 * u.Unit('cm-3')
-    ):
-        super().__init__(integrator)
-        self.gamma_data = gamma_data
-        self.gamma_max = max(self.gamma_data)
-        self.gamma_min = min(self.gamma_data)
-        self.k = k
-        if n_data.unit == u.Unit("cm-3"):
-            self.n_data = n_data.value
+
+
+class InterpolatedDistribution(ParticleDistribution):
+    """Class describing a particle distribution with an arbitrary shape.
+    The spectrum is interpolated from an array of Lorentz factor and densities.
+
+    Parameters
+    ----------
+    gamma : :class:`~numpy.ndarray`
+        array of Lorentz factors where the density has been computed
+    n : :class:`~astropy.units.Quantity`
+        array of densities to be interpolated
+    norm : float
+        parameter to scale the density
+    mass : :class:`~astropy.units.Quantity`
+        particle mass, default is the electron mass
+    integrator : func
+        function to be used for integration, default is :class:`~numpy.trapz`
+    """
+
+    def __init__(self, gamma, n, norm=1, mass=m_e, integrator=np.trapz):
+        super().__init__(mass, integrator)
+        self.gamma = gamma
+        self.gamma_max = np.max(self.gamma)
+        self.gamma_min = np.min(self.gamma)
+        self.norm = norm
+        if n.unit != u.Unit("cm-3"):
+            raise ValueError(
+                f"Provide a particle distribution in cm-3, instead of {n.unit}"
+            )
         else:
-            self.n_data = n_data
-        self.f_log = self.interpolator()
-
-    def interpolator(self):
-        interpolator = CubicSpline(np.log10(self.gamma_data), np.log10(self.n_data))
+            self.n = n
+        # call make the interpolation
+        self.log10_f = self.log10_interpolation()
+
+    def log10_interpolation(self):
+        """Returns the function interpolating in log10 the particle spectrum.
+        TODO: make possible to pass arguments to CubicSpline.
+        """
+        interpolator = CubicSpline(
+            np.log10(self.gamma), np.log10(self.n.to_value("cm-3"))
+        )
         return interpolator
 
-    def evaluate(self, gamma, gamma_min, gamma_max, k):
-        return np.where(
+    def evaluate(self, gamma, norm, gamma_min, gamma_max):
+        log10_gamma = np.log10(gamma)
+        values = np.where(
             (gamma_min <= gamma) * (gamma <= gamma_max),
-            k * np.power(10,self.f_log(np.log10(gamma))),
-            0
-        )
+            norm * np.power(10, self.log10_f(log10_gamma)),
+            0,
+        )
+        return values * u.Unit("cm-3")
 
     def __call__(self, gamma):
-        return self.evaluate(
-            gamma, self.gamma_min, self.gamma_max, self.k
-        )
+        return self.evaluate(gamma, self.norm, self.gamma_min, self.gamma_max)
 
     def SSA_integrand(self, gamma):
-        r""" integrand for the synchrotron absorption.
+        r"""Integrand for the synchrotron self-absorption.
         It is :math: \gamma^2 \frac{d}{d \gamma} (\frac{n_e(\gamma)}{\gamma^2}) = ( \frac{dn_e(\gamma)}{d\gamma}+\frac{2n_e(\gamma)}{\gamma})
         The derivative is: :math: \frac{dn_e(\gamma)}{d\gamma} = \frac{d 10^{f(u(\gamma))}}{d\gamma} = \frac{d10^{f(u)}}{du} \cdot \frac{du(\gamma)}{d\gamma}
         where we have :math: \frac{d 10^{f(u(\gamma))}}{d\gamma} = \frac{d10^{f(u)}}{du} \cdot \frac{du(\gamma)}{d\gamma} where u is the np.log10(gamma).
         This is equal to :math: \frac{d 10^{f(u(\gamma))}}{d\gamma} =  10^{f(u)} \cdot \frac{df(u)}{du} \cdot \frac{1}{\gamma}
         """
-        df_log  = self.f_log.derivative() #derivative of f_log(np.log10(gamma))
-        int_fun = self.evaluate(gamma,self.gamma_min, self.gamma_max, self.k) # interpolation function: k*10**(f_log(np.log10(gamma)))
-        deriv   = int_fun * (1/gamma)*df_log(np.log10(gamma))
-        return deriv - 2*int_fun / gamma
->>>>>>> ee6c9667
+        log10_gamma = np.log10(gamma)
+        df_log = self.log10_f.derivative()
+        int_fun = self.evaluate(gamma, self.norm, self.gamma_min, self.gamma_max)
+        deriv = int_fun * (1 / gamma) * df_log(log10_gamma)
+        return deriv - 2 * int_fun / gamma