# module containing the synchrotron radiative process
import numpy as np
import astropy.units as u
from astropy.constants import e, h, c, m_e, sigma_T
from ..utils.math import axes_reshaper, gamma_e_to_integrate
from ..utils.conversion import nu_to_epsilon_prime, B_to_cgs, lambda_c_e


__all__ = ["R", "nu_synch_peak", "Synchrotron"]

e = e.gauss
B_cr = 4.414e13 * u.G  # critical magnetic field


def R(x):
    """Eq. 7.45 in [Dermer2009]_, angle-averaged integrand of the radiated power, the
    approximation of this function, given in Eq. D7 of [Aharonian2010]_, is used.
    """
    term_1_num = 1.808 * np.power(x, 1 / 3)
    term_1_denom = np.sqrt(1 + 3.4 * np.power(x, 2 / 3))
    term_2_num = 1 + 2.21 * np.power(x, 2 / 3) + 0.347 * np.power(x, 4 / 3)
    term_2_denom = 1 + 1.353 * np.power(x, 2 / 3) + 0.217 * np.power(x, 4 / 3)
    return term_1_num / term_1_denom * term_2_num / term_2_denom * np.exp(-x)


def nu_synch_peak(B, gamma, mass=m_e):
    """observed peak frequency for monoenergetic electrons
    Eq. 7.19 in [DermerMenon2009]_"""
    B = B_to_cgs(B)
    nu_peak = (e * B / (2 * np.pi * mass * c)) * np.power(gamma, 2)
    return nu_peak.to("Hz")


def calc_x(B_cgs, epsilon, gamma, mass=m_e):
    """ratio of the frequency to the critical synchrotron frequency from
    Eq. 7.34 in [DermerMenon2009]_, argument of R(x),
    note B has to be in cgs Gauss units"""
    x = (
        4
        * np.pi
        * epsilon
        * np.power(mass, 2)
        * np.power(c, 3)
        / (3 * e * B_cgs * h * np.power(gamma, 2))
    )
    return x.to_value("")


def epsilon_B(B):
    r""":math:`\epsilon_B`, Eq. 7.21 [DermerMenon2009]_"""
    return (B / B_cr).to_value("")


def single_particle_synch_power(B_cgs, epsilon, gamma, mass=m_e):
    """angle-averaged synchrotron power for a single particle of mass m_e,
    to be folded with the electron distribution
    """
    x = calc_x(B_cgs, epsilon, gamma, mass)
    prefactor = np.sqrt(3) * np.power(e, 3) * B_cgs / h
    return prefactor * R(x)


def tau_to_attenuation(tau):
    """Converts the synchrotron self-absorption optical depth to an attenuation
    Eq. 7.122 in [DermerMenon2009]_."""
    u = 1 / 2 + np.exp(-tau) / tau - (1 - np.exp(-tau)) / np.power(tau, 2)
    return np.where(tau < 1e-3, 1, 3 * u / tau)


class Synchrotron:
    """Class for synchrotron radiation computation

    Parameters
    ----------
    blob : :class:`~agnpy.emission_region.Blob`
        emitting region and electron distribution
    ssa : bool
        whether or not to consider synchrotron self absorption (SSA).
        The absorption factor will be taken into account in
        :func:`~agnpy.synchrotron.Synchrotron.com_sed_emissivity`, in order to be
        propagated to :func:`~agnpy.synchrotron.Synchrotron.sed_luminosity` and
        :func:`~agnpy.synchrotron.Synchrotron.sed_flux`.
    integrator : func
        function to be used for integration (default = `np.trapz`)
	"""

    def __init__(self, blob, ssa=False, integrator=np.trapz):
        self.blob = blob
        self.ssa = ssa
        self.integrator = integrator

    @staticmethod
    def evaluate_tau_ssa(
        nu,
        z,
        d_L,
        delta_D,
        B,
        R_b,
        n_e,
        *args,
        integrator=np.trapz,
        gamma=gamma_e_to_integrate,
    ):
        """Computes the syncrotron self-absorption opacity for a general set
        of model parameters, see :func:`~agnpy:sycnhrotron.Synchrotron.evaluate_sed_flux`
        for parameters defintion. Eq. before 7.122 in [DermerMenon2009]_."""
        # conversions
        epsilon = nu_to_epsilon_prime(nu, z, delta_D, m = m_e)
        B_cgs = B_to_cgs(B)
        # multidimensional integration
        _gamma, _epsilon = axes_reshaper(gamma, epsilon)
        SSA_integrand = n_e.evaluate_SSA_integrand(_gamma, *args)
        integrand = SSA_integrand * single_particle_synch_power(B_cgs, _epsilon, _gamma)
        integral = integrator(integrand, gamma, axis=0)
        prefactor_k_epsilon = (
            -1 / (8 * np.pi * m_e * np.power(epsilon, 2)) * np.power(lambda_c_e / c, 3)
        )
        k_epsilon = (prefactor_k_epsilon * integral).to("cm-1")
        return (2 * k_epsilon * R_b).to_value("")

    @staticmethod
    def evaluate_sed_flux(
        nu,
        z,
        d_L,
        delta_D,
        B,
        R_b,
        n_e,
        *args,
        ssa=False,
        integrator=np.trapz,
        gamma=gamma_e_to_integrate,
    ):
        r"""Evaluates the flux SED (:math:`\nu F_{\nu}`) due to synchrotron radiation,
        for a general set of model parameters. Eq. 21 in [Finke2008]_.

        **Note** parameters after \*args need to be passed with a keyword

        Parameters
        ----------
        nu : :class:`~astropy.units.Quantity`
            array of frequencies, in Hz, to compute the sed
            **note** these are observed frequencies (observer frame)
        z : float
            redshift of the source
        d_L : :class:`~astropy.units.Quantity`
            luminosity distance of the source
        delta_D : float
            Doppler factor of the relativistic outflow
        B : :class:`~astropy.units.Quantity`
            magnetic field in the blob
        R_b : :class:`~astropy.units.Quantity`
            size of the emitting region (spherical blob assumed)
        n_e : :class:`~agnpy.spectra.ElectronDistribution`
            electron energy distribution
        \*args
            parameters of the electron energy distribution (k_e, p, ...)
        ssa : bool
            whether to consider or not the self-absorption, default false
        integrator : func
            which function to use for integration, default `numpy.trapz`
        gamma : :class:`~numpy.ndarray`
            array of Lorentz factor over which to integrate the electron
            distribution

        Returns
        -------
        :class:`~astropy.units.Quantity`
            array of the SED values corresponding to each frequency
        """
        # conversions
        epsilon = nu_to_epsilon_prime(nu, z, delta_D, m = m_e)
        B_cgs = B_to_cgs(B)
        # reshape for multidimensional integration
        _gamma, _epsilon = axes_reshaper(gamma, epsilon)
        V_b = 4 / 3 * np.pi * np.power(R_b, 3)
        N_e = V_b * n_e.evaluate(_gamma, *args)
        # fold the electron distribution with the synchrotron power
<<<<<<< HEAD
        integrand = N_e * single_electron_synch_power(B_cgs, _epsilon, _gamma)
        emissivity = integrator(integrand, gamma, axis=0).reshape(epsilon.shape)
=======
        integrand = N_e * single_particle_synch_power(B_cgs, _epsilon, _gamma)
        emissivity = integrator(integrand, gamma, axis=0)
>>>>>>> 4f43965d
        prefactor = np.power(delta_D, 4) / (4 * np.pi * np.power(d_L, 2))
        sed = (prefactor * epsilon * emissivity).to("erg cm-2 s-1")

        if ssa:
            tau = Synchrotron.evaluate_tau_ssa(
                nu,
                z,
                d_L,
                delta_D,
                B,
                R_b,
                n_e,
                *args,
                integrator=integrator,
                gamma=gamma,
            )
            attenuation = tau_to_attenuation(tau)
            sed *= attenuation

        return sed

    @staticmethod
    def evaluate_sed_flux_delta_approx(nu, z, d_L, delta_D, B, R_b, n_e, *args):
        """Synchrotron flux SED using the delta approximation for the
        synchrotron radiation Eq. 7.70 [DermerMenon2009]_."""
        epsilon_prime = nu_to_epsilon_prime(nu, z, delta_D, m = m_e)
        gamma_s = np.sqrt(epsilon_prime / epsilon_B(B))
        B_cgs = B_to_cgs(B)
        U_B = np.power(B_cgs, 2) / (8 * np.pi)
        V_b = 4 / 3 * np.pi * np.power(R_b, 3)
        N_e = V_b * n_e.evaluate(gamma_s, *args)
        prefactor = (
            np.power(delta_D, 4) * c * sigma_T * U_B / (6 * np.pi * np.power(d_L, 2))
        )
        value = prefactor * np.power(gamma_s, 3) * N_e
        return value.to("erg cm-2 s-1")

    def sed_flux(self, nu):
        r"""Evaluates the synchrotron flux SED for a Synchrotron object built
        from a Blob."""
        return self.evaluate_sed_flux(
            nu,
            self.blob.z,
            self.blob.d_L,
            self.blob.delta_D,
            self.blob.B,
            self.blob.R_b,
            self.blob.n_e,
            *self.blob.n_e.parameters,
            ssa=self.ssa,
            integrator=self.integrator,
            gamma=self.blob.gamma_e,
        )

    def sed_flux_delta_approx(self, nu):
        """Evaluates the synchrotron flux SED using the delta approximation for
        a Synchrotron object built from a blob."""
        return self.evaluate_sed_flux_delta_approx(
            nu,
            self.blob.z,
            self.blob.d_L,
            self.blob.delta_D,
            self.blob.B,
            self.blob.R_b,
            self.blob.n_e,
            *self.blob.n_e.parameters,
        )

    def sed_luminosity(self, nu):
        r"""Evaluates the synchrotron luminosity SED
        :math:`\nu L_{\nu} \, [\mathrm{erg}\,\mathrm{s}^{-1}]`
        for a a Synchrotron object built from a blob."""
        sphere = 4 * np.pi * np.power(self.blob.d_L, 2)
        return (sphere * self.sed_flux(nu)).to("erg s-1")

    def sed_peak_flux(self, nu):
        """provided a grid of frequencies nu, returns the peak flux of the SED
        """
        return self.sed_flux(nu).max()

    def sed_peak_nu(self, nu):
        """provided a grid of frequencies nu, returns the frequency at which the
        SED peaks
        """
        idx_max = self.sed_flux(nu).argmax()
        return nu[idx_max]<|MERGE_RESOLUTION|>--- conflicted
+++ resolved
@@ -178,13 +178,8 @@
         V_b = 4 / 3 * np.pi * np.power(R_b, 3)
         N_e = V_b * n_e.evaluate(_gamma, *args)
         # fold the electron distribution with the synchrotron power
-<<<<<<< HEAD
         integrand = N_e * single_electron_synch_power(B_cgs, _epsilon, _gamma)
         emissivity = integrator(integrand, gamma, axis=0).reshape(epsilon.shape)
-=======
-        integrand = N_e * single_particle_synch_power(B_cgs, _epsilon, _gamma)
-        emissivity = integrator(integrand, gamma, axis=0)
->>>>>>> 4f43965d
         prefactor = np.power(delta_D, 4) / (4 * np.pi * np.power(d_L, 2))
         sed = (prefactor * epsilon * emissivity).to("erg cm-2 s-1")
 
